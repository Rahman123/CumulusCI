#!/usr/bin/env python
# -*- coding: utf-8 -*-

from setuptools import setup
from pkgutil import walk_packages

import cumulusci

def find_packages(path='.', prefix=""):
    yield prefix
    prefix = prefix + "."
    for _, name, ispkg in walk_packages(path, prefix):
        if ispkg:
            yield name

with open('README.rst') as readme_file:
    readme = readme_file.read()

with open('HISTORY.rst') as history_file:
    history = history_file.read()

requirements = [
    'click>=6.2',
    'coloredlogs>=5.2',
    'docutils>=0.13.1',
    'github3.py==0.9.6',
    'plaintable==0.1.1',
    'requests[security]>=2.9.1',
    'responses>=0.5.1',
    'rst2ansi>=0.1.5',
    'sarge>=0.1.4',
    'selenium',
    'salesforce-bulk==1.1.0',
    'simple-salesforce>=0.72',
    'xmltodict==0.10.2',
    'HiYaPyCo>=0.4.8',
    'PyCrypto>=2.6.1',
    'PyGithub>=1.25.1',
    'PyYAML>=3.11',
    'SQLAlchemy>=1.1.4',
]

test_requirements = [
    'nose>=1.3.7',
    'mock',
]

setup(
    name='cumulusci',
<<<<<<< HEAD
    version='2.0.0-beta16',
=======
    version='2.0.0-beta19',
>>>>>>> 2b2cbd84
    description="Build and release tools for Salesforce developers",
    long_description=readme + '\n\n' + history,
    author="Jason Lantz",
    author_email='jlantz@salesforce.com',
    url='https://github.com/SalesforceFoundation/CumulusCI',
    packages = list(find_packages(cumulusci.__path__, cumulusci.__name__)),
    package_dir={'cumulusci':
                 'cumulusci'},
    entry_points={
        'console_scripts': [
            'cci=cumulusci.cli.cli:cli',
            'cumulusci2=cumulusci.cli.cli:cli'
        ]
    },
    include_package_data=True,
    install_requires=requirements,
    license="BSD license",
    zip_safe=False,
    keywords='cumulusci',
    classifiers=[
        'Development Status :: 2 - Pre-Alpha',
        'Intended Audience :: Developers',
        'License :: OSI Approved :: BSD License',
        'Natural Language :: English',
        "Programming Language :: Python :: 2",
        'Programming Language :: Python :: 2.6',
        'Programming Language :: Python :: 2.7',
        'Programming Language :: Python :: 3',
        'Programming Language :: Python :: 3.3',
        'Programming Language :: Python :: 3.4',
        'Programming Language :: Python :: 3.5',
    ],
    test_suite='tests',
    tests_require=test_requirements
)<|MERGE_RESOLUTION|>--- conflicted
+++ resolved
@@ -47,11 +47,7 @@
 
 setup(
     name='cumulusci',
-<<<<<<< HEAD
-    version='2.0.0-beta16',
-=======
     version='2.0.0-beta19',
->>>>>>> 2b2cbd84
     description="Build and release tools for Salesforce developers",
     long_description=readme + '\n\n' + history,
     author="Jason Lantz",
