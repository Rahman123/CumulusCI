from __future__ import unicode_literals
from future import standard_library

standard_library.install_aliases()
from builtins import str
from contextlib import contextmanager
import difflib
import fnmatch
import os
import re
import io
import shutil
import tempfile
import textwrap
import zipfile

import requests

import xml.etree.ElementTree as ET

CUMULUSCI_PATH = os.path.realpath(
    os.path.join(os.path.dirname(os.path.realpath(__file__)), "..")
)
META_XML_CLEAN_DIRS = ("classes/", "triggers/", "pages/", "aura/", "components/")


def findReplace(find, replace, directory, filePattern, logger=None, max=None):
    for path, dirs, files in os.walk(os.path.abspath(directory)):
        for filename in fnmatch.filter(files, filePattern):
            filepath = os.path.join(path, filename)
            with open(filepath) as f:
                s = f.read()
            if max:
                s_updated = s.replace(find, replace, max)
            else:
                s_updated = s.replace(find, replace)
            if s != s_updated:
                if logger:
                    logger.info("Updating {}".format(filepath))
                with open(filepath, "w") as f:
                    f.write(s_updated)


def findReplaceRegex(find, replace, directory, filePattern, logger=None):
    pattern = re.compile(find)
    for path, dirs, files in os.walk(os.path.abspath(directory)):
        for filename in fnmatch.filter(files, filePattern):
            filepath = os.path.join(path, filename)
            with open(filepath) as f:
                s = f.read()
            s_updated = pattern.sub(replace, s)
            if s != s_updated:
                if logger:
                    logger.info("Updating {}".format(filepath))
                with open(filepath, "w") as f:
                    f.write(s_updated)


def findRename(find, replace, directory, logger=None):
    for path, dirs, files in os.walk(os.path.abspath(directory)):
        for filename in files:
            filepath = os.path.join(path, filename)
            if logger:
                logger.info("Renaming {}".format(filepath))
            os.rename(filepath, os.path.join(path, filename.replace(find, replace)))


def elementtree_parse_file(path):
    try:
        tree = ET.parse(path)
    except ET.ParseError as err:
        err.filename = path
        raise err
    return tree


def removeXmlElement(name, directory, file_pattern, logger=None):
    """ Recursively walk a directory and remove XML elements """
    for path, dirs, files in os.walk(os.path.abspath(directory)):
        for filename in fnmatch.filter(files, file_pattern):
            filepath = os.path.join(path, filename)
            remove_xml_element_file(name, filepath)


def remove_xml_element_file(name, path):
    """ Remove XML elements from a single file """
    ET.register_namespace("", "http://soap.sforce.com/2006/04/metadata")
    tree = elementtree_parse_file(path)
    tree = remove_xml_element(name, tree)
    return tree.write(path, encoding="UTF-8", xml_declaration=True)


def remove_xml_element_string(name, content):
    """ Remove XML elements from a string """
    ET.register_namespace("", "http://soap.sforce.com/2006/04/metadata")
    tree = ET.fromstring(content)
    tree = remove_xml_element(name, tree)
    clean_content = ET.tostring(tree, encoding="UTF-8")
    return clean_content


def remove_xml_element(name, tree):
    """ Removes XML elements from an ElementTree content tree """
    # root = tree.getroot()
    remove = tree.findall(
        ".//{{http://soap.sforce.com/2006/04/metadata}}{}".format(name)
    )
    if not remove:
        return tree

    parent_map = {c: p for p in tree.iter() for c in p}

    for elem in remove:
        parent = parent_map[elem]
        parent.remove(elem)

    return tree


def download_extract_zip(url, target=None, subfolder=None, headers=None):
    if not headers:
        headers = {}
    resp = requests.get(url, headers=headers)
    zip_content = io.BytesIO(resp.content)
    zip_file = zipfile.ZipFile(zip_content)
    if subfolder:
        zip_file = zip_subfolder(zip_file, subfolder)
    if target:
        zip_file.extractall(target)
        return
    return zip_file


def zip_subfolder(zip_src, path):
    if not path.endswith("/"):
        path = path + "/"

    zip_dest = zipfile.ZipFile(io.BytesIO(), "w", zipfile.ZIP_DEFLATED)
    for name in zip_src.namelist():
        if not name.startswith(path):
            continue

        content = zip_src.read(name)
        rel_name = name.replace(path, "", 1)

        if rel_name:
            zip_dest.writestr(rel_name, content)

    return zip_dest


def zip_inject_namespace(
    zip_src,
    namespace=None,
    managed=None,
    filename_token=None,
    namespace_token=None,
    namespaced_org=None,
    logger=None,
):
    """ Replaces %%%NAMESPACE%%% for all files and ___NAMESPACE___ in all 
        filenames in the zip with the either '' if no namespace is provided
        or 'namespace__' if provided.
    """

    # Handle namespace and filename tokens
    if not filename_token:
        filename_token = "___NAMESPACE___"
    if not namespace_token:
        namespace_token = "%%%NAMESPACE%%%"
    if managed is True and namespace:
        namespace_prefix = namespace + "__"
    else:
        namespace_prefix = ""

    # Handle tokens %%%NAMESPACED_ORG%%% and ___NAMESPACED_ORG___
    namespaced_org_token = "%%%NAMESPACED_ORG%%%"
    namespaced_org_file_token = "___NAMESPACED_ORG___"
    namespaced_org = namespace_prefix if namespaced_org else ""

    # Handle token %%%NAMESPACE_OR_C%%% for lightning components
    namespace_or_c_token = "%%%NAMESPACE_OR_C%%%"
    namespace_or_c = namespace if managed and namespace else "c"

    # Handle token %%%NAMESPACED_ORG_OR_C%%%
    namespaced_org_or_c_token = "%%%NAMESPACED_ORG_OR_C%%%"
    namespaced_org_or_c = namespace if namespaced_org else "c"

    zip_dest = zipfile.ZipFile(io.BytesIO(), "w", zipfile.ZIP_DEFLATED)

    differ = difflib.Differ()

    for name in zip_src.namelist():
<<<<<<< HEAD
        orig_name = str(name)
        content = zip_src.read(name)
        try:
            content = content.decode("ascii")
        except UnicodeDecodeError:
            # Probably a binary file; leave it untouched
            pass
        else:
            orig_content = content
=======
        orig_name = unicode(name)
        content = zip_src.read(name)
        try:
            orig_content = content.decode("utf-8")
        except UnicodeDecodeError:
            # if we cannot decode the content, don't try and replace it.
            pass
        else:
>>>>>>> 18ca81ed
            content = content.replace(namespace_token, namespace_prefix)
            if logger and content != orig_content:
                logger.info(
                    '  {}: Replaced %%%NAMESPACE%%% with "{}"'.format(name, namespace)
                )

            prev_content = content
            content = content.replace(namespace_or_c_token, namespace_or_c)
            if logger and content != prev_content:
                logger.info(
                    '  {}: Replaced %%%NAMESPACE_OR_C%%% with "{}"'.format(
                        name, namespace_or_c
                    )
                )

            prev_content = content
            content = content.replace(namespaced_org_token, namespaced_org)
            if logger and content != prev_content:
                logger.info(
                    '  {}: Replaced %%%NAMESPACED_ORG%%% with "{}"'.format(
                        name, namespaced_org
                    )
                )

            prev_content = content
            content = content.replace(namespaced_org_or_c_token, namespaced_org_or_c)
            if logger and content != prev_content:
                logger.info(
                    '  {}: Replaced %%%NAMESPACED_ORG_OR_C%%% with "{}"'.format(
                        name, namespaced_org_or_c
                    )
                )

<<<<<<< HEAD
=======
            content = content.encode("utf-8")

>>>>>>> 18ca81ed
        # Replace namespace token in file name
        name = name.replace(filename_token, namespace_prefix)
        name = name.replace(namespaced_org_file_token, namespaced_org)
        if logger and name != orig_name:
            logger.info("  {}: renamed to {}".format(orig_name, name))
        zip_dest.writestr(name, content)

    return zip_dest


def zip_strip_namespace(zip_src, namespace, logger=None):
    """ Given a namespace, strips 'namespace__' from all files and filenames 
        in the zip 
    """
    namespace_prefix = "{}__".format(namespace)
    lightning_namespace = "{}:".format(namespace)
    zip_dest = zipfile.ZipFile(io.BytesIO(), "w", zipfile.ZIP_DEFLATED)
    for name in zip_src.namelist():
<<<<<<< HEAD
        content = zip_src.read(name)
        try:
            orig_content = zip_src.read(name)
            orig_content = orig_content.decode('ascii')
=======
        orig_content = zip_src.read(name)
        try:
            orig_content = orig_content.decode("utf-8")
        except UnicodeDecodeError:
            # if we cannot decode the content, don't try and replace it.
            new_content = orig_content
        else:
>>>>>>> 18ca81ed
            new_content = orig_content.replace(namespace_prefix, "")
            new_content = new_content.replace(lightning_namespace, "c:")
            name = name.replace(namespace_prefix, "")  # not...sure...this..gets...used
            if orig_content != new_content and logger:
                logger.info(
                    "  {file_name}: removed {namespace}".format(
                        file_name=name, namespace=namespace_prefix
                    )
                )
            new_content = new_content.encode("utf-8")

        zip_dest.writestr(name, new_content)
    return zip_dest


def zip_tokenize_namespace(zip_src, namespace, logger=None):
    """ Given a namespace, replaces 'namespace__' with %%%NAMESPACE%%% for all 
        files and ___NAMESPACE___ in all filenames in the zip 
    """
    if not namespace:
        return zip_src

    namespace_prefix = "{}__".format(namespace)
    lightning_namespace = "{}:".format(namespace)
    zip_dest = zipfile.ZipFile(io.BytesIO(), "w", zipfile.ZIP_DEFLATED)
    for name in zip_src.namelist():
        content = zip_src.read(name)
        try:
<<<<<<< HEAD
            content = content.decode("ascii")
            content = content.replace(namespace_prefix, "%%%NAMESPACE%%%")
            content = content.replace(lightning_namespace, "%%%NAMESPACE_OR_C%%%")
            name = name.replace(namespace_prefix, "___NAMESPACE___")
=======
            content = content.decode("utf-8")
>>>>>>> 18ca81ed
        except UnicodeDecodeError:
            # Probably a binary file; leave it untouched
            pass
        else:
            content = content.replace(namespace_prefix, "%%%NAMESPACE%%%")
            content = content.replace(lightning_namespace, "%%%NAMESPACE_OR_C%%%")
<<<<<<< HEAD
        name = name.replace(namespace_prefix, "___NAMESPACE___")
=======
            content = content.encode("utf-8")
            name = name.replace(namespace_prefix, "___NAMESPACE___")
>>>>>>> 18ca81ed
        zip_dest.writestr(name, content)
    return zip_dest


def zip_clean_metaxml(zip_src, logger=None):
    """ Given a zipfile, cleans all *-meta.xml files in the zip for 
        deployment by stripping all <packageVersions/> elements
    """
    zip_dest = zipfile.ZipFile(io.BytesIO(), "w", zipfile.ZIP_DEFLATED)
    changed = []
    for name in zip_src.namelist():
        content = zip_src.read(name)
        if name.startswith(META_XML_CLEAN_DIRS) and name.endswith("-meta.xml"):
            try:
                content = content.decode("utf-8")
            except UnicodeDecodeError:
                # if we cannot decode the content, don't try and replace it.
                pass
            else:
                clean_content = remove_xml_element_string("packageVersions", content)
                if clean_content != content:
                    changed.append(name)
                    content = clean_content
        zip_dest.writestr(name, content)
    if changed and logger:
        logger.info(
            "Cleaned package versions from {} meta.xml files".format(len(changed))
        )
    return zip_dest


def doc_task(task_name, task_config, project_config=None, org_config=None):
    """ Document a (project specific) task configuration in RST format. """
    from cumulusci.core.utils import import_class

    doc = []
    doc.append("{}\n==========================================\n".format(task_name))
    doc.append("**Description:** {}\n".format(task_config.description))
    doc.append("**Class::** {}\n".format(task_config.class_path))

    task_class = import_class(task_config.class_path)
    task_docs = textwrap.dedent(task_class.task_docs.strip("\n"))
    if task_docs:
        doc.append(task_docs + "\n")
    if task_class.task_options:
        doc.append("Options:\n------------------------------------------\n")
        defaults = task_config.options or {}
        for name, option in list(task_class.task_options.items()):
            default = defaults.get(name)
            if default:
                default = " **Default: {}**".format(default)
            else:
                default = ""
            if option.get("required"):
                doc.append(
                    "* **{}** *(required)*: {}{}".format(
                        name, option.get("description"), default
                    )
                )
            else:
                doc.append(
                    "* **{}**: {}{}".format(name, option.get("description"), default)
                )

    return "\n".join(doc)


def package_xml_from_dict(items, api_version, package_name=None):
    lines = []

    # Print header
    lines.append('<?xml version="1.0" encoding="UTF-8"?>')
    lines.append('<Package xmlns="http://soap.sforce.com/2006/04/metadata">')

    # Include package name if specified
    if package_name:
        lines.append("    <fullName>{}</fullName>".format(package_name))

    # Print types sections
    for md_type, members in sorted(items.items()):
        members.sort()
        lines.append("    <types>")
        for member in members:
            lines.append("        <members>{}</members>".format(member))
        lines.append("        <name>{}</name>".format(md_type))
        lines.append("    </types>")

    # Print footer
    lines.append("    <version>{0}</version>".format(api_version))
    lines.append("</Package>")

    return "\n".join(lines)


@contextmanager
def cd(path):
    """Context manager that changes to another directory
    """
    if not path:
        yield
        return
    cwd = os.getcwd()
    os.chdir(path)
    try:
        yield
    finally:
        os.chdir(cwd)


@contextmanager
def temporary_dir():
    """Context manager that creates a temporary directory and chdirs to it.

    When the context manager exits it returns to the previous cwd
    and deletes the temporary directory.
    """
    d = tempfile.mkdtemp()
    try:
        with cd(d):
            yield d
    finally:
        if os.path.exists(d):
            shutil.rmtree(d)


def in_directory(filepath, dirpath):
    """Returns a boolean for whether filepath is contained in dirpath.

    Normalizes the paths (e.g. resolving symlinks and ..)
    so this is the safe way to make sure a user-configured path
    is located inside the user's project repo.
    """
    filepath = os.path.realpath(filepath)
    dirpath = os.path.realpath(dirpath)
    return filepath == dirpath or filepath.startswith(os.path.join(dirpath, ""))<|MERGE_RESOLUTION|>--- conflicted
+++ resolved
@@ -191,28 +191,17 @@
     differ = difflib.Differ()
 
     for name in zip_src.namelist():
-<<<<<<< HEAD
         orig_name = str(name)
         content = zip_src.read(name)
         try:
-            content = content.decode("ascii")
-        except UnicodeDecodeError:
-            # Probably a binary file; leave it untouched
-            pass
-        else:
-            orig_content = content
-=======
-        orig_name = unicode(name)
-        content = zip_src.read(name)
-        try:
-            orig_content = content.decode("utf-8")
+            content = content.decode("utf-8")
         except UnicodeDecodeError:
             # if we cannot decode the content, don't try and replace it.
             pass
         else:
->>>>>>> 18ca81ed
+            prev_content = content
             content = content.replace(namespace_token, namespace_prefix)
-            if logger and content != orig_content:
+            if logger and content != prev_content:
                 logger.info(
                     '  {}: Replaced %%%NAMESPACE%%% with "{}"'.format(name, namespace)
                 )
@@ -244,11 +233,8 @@
                     )
                 )
 
-<<<<<<< HEAD
-=======
             content = content.encode("utf-8")
 
->>>>>>> 18ca81ed
         # Replace namespace token in file name
         name = name.replace(filename_token, namespace_prefix)
         name = name.replace(namespaced_org_file_token, namespaced_org)
@@ -267,12 +253,6 @@
     lightning_namespace = "{}:".format(namespace)
     zip_dest = zipfile.ZipFile(io.BytesIO(), "w", zipfile.ZIP_DEFLATED)
     for name in zip_src.namelist():
-<<<<<<< HEAD
-        content = zip_src.read(name)
-        try:
-            orig_content = zip_src.read(name)
-            orig_content = orig_content.decode('ascii')
-=======
         orig_content = zip_src.read(name)
         try:
             orig_content = orig_content.decode("utf-8")
@@ -280,7 +260,6 @@
             # if we cannot decode the content, don't try and replace it.
             new_content = orig_content
         else:
->>>>>>> 18ca81ed
             new_content = orig_content.replace(namespace_prefix, "")
             new_content = new_content.replace(lightning_namespace, "c:")
             name = name.replace(namespace_prefix, "")  # not...sure...this..gets...used
@@ -309,26 +288,15 @@
     for name in zip_src.namelist():
         content = zip_src.read(name)
         try:
-<<<<<<< HEAD
-            content = content.decode("ascii")
-            content = content.replace(namespace_prefix, "%%%NAMESPACE%%%")
-            content = content.replace(lightning_namespace, "%%%NAMESPACE_OR_C%%%")
-            name = name.replace(namespace_prefix, "___NAMESPACE___")
-=======
             content = content.decode("utf-8")
->>>>>>> 18ca81ed
         except UnicodeDecodeError:
             # Probably a binary file; leave it untouched
             pass
         else:
             content = content.replace(namespace_prefix, "%%%NAMESPACE%%%")
             content = content.replace(lightning_namespace, "%%%NAMESPACE_OR_C%%%")
-<<<<<<< HEAD
-        name = name.replace(namespace_prefix, "___NAMESPACE___")
-=======
             content = content.encode("utf-8")
             name = name.replace(namespace_prefix, "___NAMESPACE___")
->>>>>>> 18ca81ed
         zip_dest.writestr(name, content)
     return zip_dest
 
