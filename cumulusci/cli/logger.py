""" CLI logger """
from __future__ import unicode_literals

import logging

import coloredlogs


def init_logger():
    """ Initialize the logger """

    formatter = coloredlogs.ColoredFormatter(fmt="%(asctime)s: %(message)s")

    handler = logging.StreamHandler()
    handler.setLevel(logging.DEBUG)
    handler.setFormatter(formatter)

    logger = logging.getLogger(__name__.split(".")[0])
<<<<<<< HEAD
    for handler in logger.handlers:
=======
    for handler in logger.handlers:  # pragma: nocover
>>>>>>> f5fc8997
        logger.removeHandler(handler)
    logger.addHandler(handler)
    logger.setLevel(logging.DEBUG)
    logger.propagate = False<|MERGE_RESOLUTION|>--- conflicted
+++ resolved
@@ -16,11 +16,7 @@
     handler.setFormatter(formatter)
 
     logger = logging.getLogger(__name__.split(".")[0])
-<<<<<<< HEAD
-    for handler in logger.handlers:
-=======
     for handler in logger.handlers:  # pragma: nocover
->>>>>>> f5fc8997
         logger.removeHandler(handler)
     logger.addHandler(handler)
     logger.setLevel(logging.DEBUG)
