--- conflicted
+++ resolved
@@ -441,13 +441,6 @@
                 if stacktrace:
                     message.append(stacktrace)
                 messages.append(''.join(message))
-<<<<<<< HEAD
-            if messages:
-                log = '\n\n'.join(messages)
-            else:
-                log = response.text
-=======
->>>>>>> ba9cb0c5
 
             if messages:
                 # Deploy failures due to a component failure should raise MetadataComponentFailure
@@ -455,7 +448,7 @@
                 self._set_status('Failed', log)
                 raise ApexTestException(log)
             else:
-                log = response.content
+                log = response.text
                 self._set_status('Failed', log)
                 raise MetadataApiError(log, response)
 
