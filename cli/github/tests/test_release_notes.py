--- conflicted
+++ resolved
@@ -1,14 +1,9 @@
 import unittest
-<<<<<<< HEAD
-from release_notes import BaseReleaseNotesGenerator
-from release_notes import StaticReleaseNotesGenerator
-from release_notes import DirectoryReleaseNotesGenerator
-=======
->>>>>>> cc09dec4
+from github.release_notes import BaseReleaseNotesGenerator
+from github.release_notes import StaticReleaseNotesGenerator
+from github.release_notes import DirectoryReleaseNotesGenerator
 
 from github.release_notes import BaseChangeNotesParser
-from github.release_notes import BaseReleaseNotesGenerator
-from github.release_notes import ReleaseNotesGenerator
 from github.release_notes import ChangeNotesLinesParser
 
 
@@ -40,7 +35,6 @@
 class TestStaticReleaseNotesGenerator(unittest.TestCase):
 
     def test_init_parser(self):
-<<<<<<< HEAD
         release_notes = StaticReleaseNotesGenerator([])
         assert len(release_notes.parsers) == 3
 
@@ -49,72 +43,66 @@
     def test_init_parser(self):
         release_notes = DirectoryReleaseNotesGenerator('change_notes')
         assert len(release_notes.parsers) == 3
-=======
-        release_notes = ReleaseNotesGenerator()
-        self.assertEqual(len(release_notes.parsers), 3)
-
->>>>>>> cc09dec4
 
 class TestBaseChangeNotesParser(unittest.TestCase):
     pass
 
-
 class TestChangeNotesLinesParser(unittest.TestCase):
 
     def test_init_empty_start_line(self):
-        self.assertRaises(ValueError, ChangeNotesLinesParser, None, '')
+        self.assertRaises(ValueError, ChangeNotesLinesParser, None, None, '')
 
     def test_parse_no_start_line(self):
         start_line = '# Start Line'
         change_note = 'foo\r\nbar\r\n'
-        parser = ChangeNotesLinesParser(None, start_line)
+        parser = ChangeNotesLinesParser(None, None, start_line)
         parser.parse(change_note)
         self.assertEqual(parser.content, [])
 
     def test_parse_start_line_no_content(self):
         start_line = '# Start Line'
         change_note = '{}\r\n\r\n'.format(start_line)
-        parser = ChangeNotesLinesParser(None, start_line)
+        parser = ChangeNotesLinesParser(None, None, start_line)
         parser.parse(change_note)
         self.assertEqual(parser.content, [])
 
     def test_parse_start_line_no_end_line(self):
         start_line = '# Start Line'
         change_note = '{}\r\nfoo\r\nbar'.format(start_line)
-        parser = ChangeNotesLinesParser(None, start_line)
+        parser = ChangeNotesLinesParser(None, None, start_line)
         parser.parse(change_note)
         self.assertEqual(parser.content, ['foo', 'bar'])
 
     def test_parse_start_line_no_content_no_end_line(self):
         start_line = '# Start Line'
         change_note = start_line
-        parser = ChangeNotesLinesParser(None, start_line)
+        parser = ChangeNotesLinesParser(None, None, start_line)
         parser.parse(change_note)
         self.assertEqual(parser.content, [])
 
     def test_parse_multiple_start_lines_without_end_lines(self):
         start_line = '# Start Line'
         change_note = '{0}\r\nfoo\r\n{0}\r\nbar\r\n'.format(start_line)
-        parser = ChangeNotesLinesParser(None, start_line)
+        parser = ChangeNotesLinesParser(None, None, start_line)
         parser.parse(change_note)
         self.assertEqual(parser.content, ['foo', 'bar'])
 
     def test_parse_multiple_start_lines_with_end_lines(self):
         start_line = '# Start Line'
         change_note = '{0}\r\nfoo\r\n\r\n{0}\r\nbar\r\n\r\n'.format(start_line)
-        parser = ChangeNotesLinesParser(None, start_line)
+        parser = ChangeNotesLinesParser(None, None, start_line)
         parser.parse(change_note)
         self.assertEqual(parser.content, ['foo', 'bar'])
 
     def test_render_no_content(self):
         start_line = '# Start Line'
-        parser = ChangeNotesLinesParser(None, start_line)
+        parser = ChangeNotesLinesParser(None, None, start_line)
         self.assertEqual(parser.render(), None)
 
     def test_render_one_content(self):
         title = 'Title'
         start_line = '# Start Line'
-        parser = ChangeNotesLinesParser(title, start_line)
+        parser = ChangeNotesLinesParser(None, title, start_line)
         content = ['foo']
         parser.content = content
         self.assertEqual(parser.render(),
@@ -123,7 +111,7 @@
     def test_render_multiple_content(self):
         title = 'Title'
         start_line = '# Start Line'
-        parser = ChangeNotesLinesParser(title, start_line)
+        parser = ChangeNotesLinesParser(None, title, start_line)
         content = ['foo', 'bar']
         parser.content = content
         self.assertEqual(parser.render(),
