<<<<<<< HEAD
=======
# IMPORTANT: CumulusCI 2 Notice

Change is coming soon.  For the last 6 months, we've been building out CumulusCI 2 in the feature/2.0 branch of this repository.  The time has come to merge CumulusCI 2 into the master branch.  What does this mean?

* **Switch to legacy-1.0 branch for legacy use cases**: If you want to continue using the Ant based CumulusCI, it is recommended that you switch from using the master branch to using legacy-1.0 which will be the original master branch before merging the feature/2.0 branch.  You can start doing this today to prepare for the migration.

* **Backwards compatibility**: In theory, the feature/2.0 repository structure should be backwards compatible with the current master.  All the legacy Ant and Python scripts are in the same locations: `build` and `ci` while the new cumulusci code mostly lives under `cumulusci`.  However, we have not tested the legacy support of this structure.  If you are concerned, please switch to the legacy-1.0 branch.

* **Consider Upgrading to CumulusCI 2**: CumulusCI 2 is going to be our main development focus going forward.  It is a complete rewrite of CumulusCI in Python with a ton more power and flexibility coupled with an easier to configure and more portable user experience.  Check out the docs at http://cumulusci.readthedocs.io for more information about CumulusCI 2.

# CumulusCI CLI

CumulusCI now provides a command line interface.  The CLI is evolving and not all functions are available through it yet.  You can find out more information about the CLI at https://github.com/SalesforceFoundation/CumulusCI/tree/master/cli

>>>>>>> e01e674e
# CumulusCI

CumulusCI is a command line tool belt and set of reusable Python classes useful in the development and release process of building a Salesforce Managed Package application.

# Key Features

* Out of the box, CumulusCI provides a complete best practice development and release process based on the processes used by Salesforce.org to build and release managed packages to thousands of users
* Flexible and pluggable system for running tasks (single actions) and flows (sequences of tasks)
* OAuth based org keychain allowing easy connection to Salesforce orgs and stored in local files using AES encryption

# Documentation
Documentation is hosted at http://cumulusci.readthedocs.io

If you just want a quick intro, you watch this screencast demo of using CumulusCI 2.0 to configure a Salesforce project from a Github repository:
https://asciinema.org/a/91555<|MERGE_RESOLUTION|>--- conflicted
+++ resolved
@@ -1,20 +1,4 @@
-<<<<<<< HEAD
-=======
-# IMPORTANT: CumulusCI 2 Notice
 
-Change is coming soon.  For the last 6 months, we've been building out CumulusCI 2 in the feature/2.0 branch of this repository.  The time has come to merge CumulusCI 2 into the master branch.  What does this mean?
-
-* **Switch to legacy-1.0 branch for legacy use cases**: If you want to continue using the Ant based CumulusCI, it is recommended that you switch from using the master branch to using legacy-1.0 which will be the original master branch before merging the feature/2.0 branch.  You can start doing this today to prepare for the migration.
-
-* **Backwards compatibility**: In theory, the feature/2.0 repository structure should be backwards compatible with the current master.  All the legacy Ant and Python scripts are in the same locations: `build` and `ci` while the new cumulusci code mostly lives under `cumulusci`.  However, we have not tested the legacy support of this structure.  If you are concerned, please switch to the legacy-1.0 branch.
-
-* **Consider Upgrading to CumulusCI 2**: CumulusCI 2 is going to be our main development focus going forward.  It is a complete rewrite of CumulusCI in Python with a ton more power and flexibility coupled with an easier to configure and more portable user experience.  Check out the docs at http://cumulusci.readthedocs.io for more information about CumulusCI 2.
-
-# CumulusCI CLI
-
-CumulusCI now provides a command line interface.  The CLI is evolving and not all functions are available through it yet.  You can find out more information about the CLI at https://github.com/SalesforceFoundation/CumulusCI/tree/master/cli
-
->>>>>>> e01e674e
 # CumulusCI
 
 CumulusCI is a command line tool belt and set of reusable Python classes useful in the development and release process of building a Salesforce Managed Package application.
