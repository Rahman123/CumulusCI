# NOTE: This script expects environment variables to be passed for the Salesforce
# credentials to the orgs: feature, master, packaging, beta, release such as...
# SF_USERNAME_FEATURE
# SF_PASSWORD_MASTER
# SF_SERVERURL_PACKAGING

# Setup variables for branch naming conventions using env overrides if set
if [ "$MASTER_BRANCH" == "" ]; then
    export MASTER_BRANCH='master'
fi
if [ "$PREFIX_FEATURE" == "" ]; then
    export PREFIX_FEATURE='feature/'
fi
if [ "$PREFIX_BETA" == "" ]; then
    export PREFIX_BETA='beta/'
fi
if [ "$PREFIX_RELEASE" == "" ]; then
    export PREFIX_RELEASE='release/'
fi

# Determine build type and setup Salesforce credentials
if [[ $CI_BRANCH == $MASTER_BRANCH ]]; then
    BUILD_TYPE='master'
elif [[ $CI_BRANCH == $PREFIX_FEATURE* ]]; then
    BUILD_TYPE='feature'
elif [[ $CI_BRANCH == $PREFIX_BETA* ]]; then
    BUILD_TYPE='beta'
elif [[ $CI_BRANCH == $PREFIX_RELEASE* ]]; then
    BUILD_TYPE='release'    
fi

if [ "$BUILD_TYPE" == "" ]; then
    echo "BUILD SKIPPED: Could not determine BUILD_TYPE for $CI_BRANCH"
    exit 0
fi

# Get the PACKAGE_AVAILABILE_RETRY_COUNT from env or use default
if [ "$PACKAGE_AVAILABLE_RETRY_COUNT" == "" ]; then
    export PACKAGE_AVAILABLE_RETRY_COUNT=5
fi

# The python scripts expect BUILD_COMMIT
export BUILD_COMMIT=$CI_COMMIT_ID

# Cache the main build directory
export BUILD_WORKSPACE=`pwd`

echo
echo "-----------------------------------------------------------------"
echo "Building $CI_BRANCH as a $BUILD_TYPE build"
echo "-----------------------------------------------------------------"
echo

# Function to filter out unneeded ant output from builds
function runAntTarget {
    target=$1
    ant $target  | stdbuf -oL \
        stdbuf -o L grep -v '^  *\[copy\]' | \
        stdbuf -o L grep -v '^  *\[delete\]' | \
        stdbuf -o L grep -v '^  *\[loadfile\]' | \
        stdbuf -o L grep -v '^  *\[mkdir\]' | \
        stdbuf -o L grep -v '^  *\[move\]' | \
        stdbuf -o L grep -v '^  *\[xslt\]'

    exit_status=${PIPESTATUS[0]}
    
    if [ "$exit_status" != "0" ]; then
        echo "BUILD FAILED on target $target"
    fi
    return $exit_status
}

function runAntTargetBackground {
    ant $1 > "$1.cumulusci.log" 2>& 1 &
}

# Function to wait on all background jobs to complete and return exit status
function waitOnBackgroundJobs {
    FAIL=0
    for job in `jobs -p`
    do
    echo $job
        wait $job || let "FAIL+=1"
    done
    
    echo
    echo "-----------------------------------------------------------------"
    if [ $FAIL -gt 0 ]; then
        echo "BUILD FAILED: Showing logs from parallel jobs below"
    else
        echo "BUILD PASSED: Showing logs from parallel jobs below"
    fi
    echo "-----------------------------------------------------------------"
    echo
    for file in *.cumulusci.log; do
        echo
        echo "-----------------------------------------------------------------"
        echo "BUILD LOG: $file"
        echo "-----------------------------------------------------------------"
        echo
        cat $file
    done
    if [ $FAIL -gt 0 ]; then
        exit 1
    fi
}

#-----------------------------------
# Set up dependencies for async test
#-----------------------------------
if [ "$TEST_MODE" == 'parallel' ]; then
    pip install --upgrade simple-salesforce
fi

#---------------------------------
# Run the build for the build type
#---------------------------------

# Master branch commit, build and test a beta managed package
if [ $BUILD_TYPE == "master" ]; then

    if [ "$SF_USERNAME_MASTER" != "" ]; then
        # Get org credentials from env
        export SF_USERNAME=$SF_USERNAME_MASTER
        export SF_PASSWORD=$SF_PASSWORD_MASTER
        export SF_SERVERURL=$SF_SERVERURL_MASTER
        echo "Got org credentials for master org from env"
        
        # Deploy to packaging org
        echo
        echo "-----------------------------------------------------------------"
        echo "ant deployCI - Deploy to master org"
        echo "-----------------------------------------------------------------"
        echo
        #echo "Copying repository to `pwd`/clone2 to run 2 builds in parallel"
        #cd /home/rof/ 
        #cp -a clone clone2
        #cd clone2
        runAntTarget deployCI
<<<<<<< HEAD
        if [[ $? -ne 0 ]]; then exit 1; fi
=======
        if [[ $? != 0 ]]; then exit 1; fi
>>>>>>> 7ba9b56e

    else
        echo
        echo "-----------------------------------------------------------------"
        echo "No master org credentials, skipping master org build"
        echo "-----------------------------------------------------------------"
        echo
    fi

    # Get org credentials from env
    export SF_USERNAME=$SF_USERNAME_PACKAGING
    export SF_PASSWORD=$SF_PASSWORD_PACKAGING
    export SF_SERVERURL=$SF_SERVERURL_PACKAGING
    echo "Got org credentials for packaging org from env"
    
    # Deploy to packaging org
    echo
    echo "-----------------------------------------------------------------"
    echo "ant deployCIPackageOrg - Deploy to packaging org"
    echo "-----------------------------------------------------------------"
    echo

    #echo "Running deployCIPackageOrg from /home/rof/clone"
    #cd /home/rof/clone
    runAntTarget deployCIPackageOrg
<<<<<<< HEAD
    if [[ $? -ne 0 ]]; then exit 1; fi
=======
    if [[ $? != 0 ]]; then exit 1; fi
>>>>>>> 7ba9b56e

    
    #echo
    #echo "-----------------------------------------------------------------"
    #echo "Waiting on background jobs to complete"
    #echo "-----------------------------------------------------------------"
    #echo
    #waitOnBackgroundJobs
    #if [ $? != 0 ]; then exit 1; fi
    
    # Upload beta package
    echo
    echo "-----------------------------------------------------------------"
    echo "Uploading beta managed package via Selenium"
    echo "-----------------------------------------------------------------"
    echo

    echo "Installing python dependencies"
    export PACKAGE=`grep 'cumulusci.package.name.managed=' cumulusci.properties | sed -e 's/cumulusci.package.name.managed *= *//g'`
    # Default to cumulusci.package.name if cumulusci.package.name.managed is not defined
    if [ "$PACKAGE" == "" ]; then
        export PACKAGE=`grep 'cumulusci.package.name=' cumulusci.properties | sed -e 's/cumulusci.package.name *= *//g'`
    fi
    echo "Using package $PACKAGE"
    export BUILD_NAME="$PACKAGE Build $CI_BUILD_NUMBER"
    export BUILD_WORKSPACE=`pwd`
    export BUILD_COMMIT="$CI_COMMIT_ID"
    pip install --upgrade selenium
    pip install --upgrade requests

    echo 
    echo
    echo "Running package_upload.py"
    echo
    python $CUMULUSCI_PATH/ci/package_upload.py
    if [[ $? -ne 0 ]]; then exit 1; fi
 
    # Test beta
    echo
    echo "-----------------------------------------------------------------"
    echo "ant deployManagedBeta - Install beta and test in beta org"
    echo "-----------------------------------------------------------------"
    echo
    export SF_USERNAME=$SF_USERNAME_BETA
    export SF_PASSWORD=$SF_PASSWORD_BETA
    export SF_SERVERURL=$SF_SERVERURL_BETA
    echo "Got org credentials for beta org from env"
    export PACKAGE_VERSION=`grep PACKAGE_VERSION package.properties | sed -e 's/PACKAGE_VERSION=//g'`
    echo "Attempting install of $PACKAGE_VERSION"

    tries=0
    while [ $tries -lt $PACKAGE_AVAILABLE_RETRY_COUNT ]; do
        tries=$[tries + 1]
        echo
        echo "-----------------------------------------------------------------"
        echo "ant deployManagedBeta - Attempt $tries of $PACKAGE_AVAILABLE_RETRY_COUNT"
        echo "-----------------------------------------------------------------"
        echo
        runAntTarget deployManagedBeta
<<<<<<< HEAD
        if [[ $? -eq 0 ]]; then break; fi
    done
    if [[ $? -ne 0 ]]; then exit 1; fi
=======
        ant_status=$?
        if [[ $ant_status -eq 0 ]]; then break; fi
    done

    if [[ $ant_status -ne 0 ]]; then exit 1; fi
>>>>>>> 7ba9b56e

    echo
    echo "-----------------------------------------------------------------"
    echo "ant runAllTests: Testing $PACKAGE_VERSION in beta org"
    echo "-----------------------------------------------------------------"
    echo
    runAntTarget runAllTestsManaged
    if [[ $? -ne 0 ]]; then exit 1; fi
    
    if [ "$GITHUB_USERNAME" != "" ]; then   
        # Create GitHub Release
        echo
        echo "-----------------------------------------------------------------"
        echo "Creating GitHub Release $PACKAGE_VERSION"
        echo "-----------------------------------------------------------------"
        echo
        python $CUMULUSCI_PATH/ci/github/create_release.py

        # Add release notes
        echo
        echo "-----------------------------------------------------------------"
        echo "Generating Release Notes for $PACKAGE_VERSION"
        echo "-----------------------------------------------------------------"
        echo
        pip install --upgrade PyGithub==1.25.1
        export CURRENT_REL_TAG=`grep CURRENT_REL_TAG release.properties | sed -e 's/CURRENT_REL_TAG=//g'`
        echo "Generating release notes for tag $CURRENT_REL_TAG"
        python $CUMULUSCI_PATH/ci/github/release_notes.py
    
    
        # Merge master commit to all open feature branches
        echo
        echo "-----------------------------------------------------------------"
        echo "Merge commit to all open feature branches"
        echo "-----------------------------------------------------------------"
        echo
        python $CUMULUSCI_PATH/ci/github/merge_master_to_feature.py
    else
        echo
        echo "-----------------------------------------------------------------"
        echo "Skipping GitHub Releaseand master to feature merge because the"
        echo "environment variable GITHUB_USERNAME is not configured."
        echo "-----------------------------------------------------------------"
        echo
    fi

    # If environment variables are configured for mrbelvedere, publish the beta
    if [ "$MRBELVEDERE_BASE_URL" != "" ]; then
        echo
        echo "-----------------------------------------------------------------"
        echo "Publishing $PACKAGE_VERSION to mrbelvedere installer"
        echo "-----------------------------------------------------------------"
        echo
        export NAMESPACE=`grep 'cumulusci.package.namespace *=' | sed -e 's/cumulusci\.package\.namespace *= *//g'`
        export PROPERTIES_PATH='version.properties'
        export BETA='true'
        echo "Checking out $CURRENT_REL_TAG"
        git checkout $CURRENT_REL_TAG
        python mrbelvedere_update_dependencies.py
    fi
    

# Feature branch commit, build and test in local unmanaged package
elif [ $BUILD_TYPE == "feature" ]; then
    
    # Get org credentials from env
    export SF_USERNAME=$SF_USERNAME_FEATURE
    export SF_PASSWORD=$SF_PASSWORD_FEATURE
    export SF_SERVERURL=$SF_SERVERURL_FEATURE
    
    echo "Got org credentials for feature org from env"
    
    # Deploy to feature org
    echo "Running ant deployCI"
    runAntTarget deployCI
    if [[ $? != 0 ]]; then exit 1; fi

# Beta tag build, do nothing
elif [ $BUILD_TYPE == "beta" ]; then
    echo
    echo "-----------------------------------------------------------------"
    echo "Nothing to do for a beta tag"
    echo "-----------------------------------------------------------------"
    echo

# Prod tag build, deploy and test in packaging org
elif [ $BUILD_TYPE == "release" ]; then
    echo
    echo "-----------------------------------------------------------------"
    echo "ant deployCIPackageOrg: Deploy release tag to packaging org"
    echo "-----------------------------------------------------------------"
    echo
    # Get org credentials from env
    export SF_USERNAME=$SF_USERNAME_PACKAGING
    export SF_PASSWORD=$SF_PASSWORD_PACKAGING
    export SF_SERVERURL=$SF_SERVERURL_PACKAGING
    
    echo "Got org credentials for packaging org from env"
    
    # Deploy to packaging org
    runAntTarget deployCIPackageOrg
    if [[ $? != 0 ]]; then exit 1; fi
fi<|MERGE_RESOLUTION|>--- conflicted
+++ resolved
@@ -137,11 +137,7 @@
         #cp -a clone clone2
         #cd clone2
         runAntTarget deployCI
-<<<<<<< HEAD
-        if [[ $? -ne 0 ]]; then exit 1; fi
-=======
         if [[ $? != 0 ]]; then exit 1; fi
->>>>>>> 7ba9b56e
 
     else
         echo
@@ -167,11 +163,7 @@
     #echo "Running deployCIPackageOrg from /home/rof/clone"
     #cd /home/rof/clone
     runAntTarget deployCIPackageOrg
-<<<<<<< HEAD
-    if [[ $? -ne 0 ]]; then exit 1; fi
-=======
     if [[ $? != 0 ]]; then exit 1; fi
->>>>>>> 7ba9b56e
 
     
     #echo
@@ -231,17 +223,9 @@
         echo "-----------------------------------------------------------------"
         echo
         runAntTarget deployManagedBeta
-<<<<<<< HEAD
         if [[ $? -eq 0 ]]; then break; fi
     done
     if [[ $? -ne 0 ]]; then exit 1; fi
-=======
-        ant_status=$?
-        if [[ $ant_status -eq 0 ]]; then break; fi
-    done
-
-    if [[ $ant_status -ne 0 ]]; then exit 1; fi
->>>>>>> 7ba9b56e
 
     echo
     echo "-----------------------------------------------------------------"
